--- conflicted
+++ resolved
@@ -609,7 +609,7 @@
                     new Message(MixAll.getRetryTopic(this.defaultMQPushConsumer.getConsumerGroup()),
                         msg.getBody());
 
-	        // 保存源生消息的 msgId
+            // 保存源生消息的 msgId
             String originMsgId = MessageAccessor.getOriginMessageId(msg);
             MessageAccessor.setOriginMessageId(newMsg, UtilAll.isBlank(originMsgId) ? msg.getMsgId()
                     : originMsgId);
@@ -1127,7 +1127,6 @@
     }
 
 
-<<<<<<< HEAD
     public Set<QueueTimeSpan> queryConsumeTimeSpan(final String topic) throws RemotingException,
             MQClientException, InterruptedException, MQBrokerException {
         Set<QueueTimeSpan> queueTimeSpan = new HashSet<QueueTimeSpan>();
@@ -1138,8 +1137,11 @@
             queueTimeSpan.addAll(this.mQClientFactory.getMQClientAPIImpl().queryConsumeTimeSpan(addr, topic,
                 groupName(), 3000l));
         }
+
         return queueTimeSpan;
-=======
+    }
+
+
     public ConsumeMessageService getConsumeMessageService() {
         return consumeMessageService;
     }
@@ -1147,6 +1149,6 @@
 
     public void setConsumeMessageService(ConsumeMessageService consumeMessageService) {
         this.consumeMessageService = consumeMessageService;
->>>>>>> ad09b24b
+
     }
 }