--- conflicted
+++ resolved
@@ -88,8 +88,7 @@
     protected final NettyEventExecutor nettyEventExecutor = new NettyEventExecutor();
 
     /**
-     * The default request processor to use in case there is no exact match in {@link #processorTable} per request
-     * code.
+     * The default request processor to use in case there is no exact match in {@link #processorTable} per request code.
      */
     protected Pair<NettyRequestProcessor, ExecutorService> defaultRequestProcessor;
 
@@ -202,27 +201,6 @@
 
                     try {
                         String remoteAddr = RemotingHelper.parseChannelRemoteAddr(ctx.channel());
-<<<<<<< HEAD
-                        doBeforeRpcHooks(remoteAddr, cmd);
-                        final RemotingResponseCallback callback = new RemotingResponseCallback() {
-                            @Override
-                            public void callback(RemotingCommand response) {
-                                doAfterRpcHooks(remoteAddr, cmd, response);
-                                if (!cmd.isOnewayRPC()) {
-                                    if (response != null) {
-                                        response.setOpaque(opaque);
-                                        response.markResponseType();
-                                        response.setSerializeTypeCurrentRPC(cmd.getSerializeTypeCurrentRPC());
-                                        try {
-                                            ctx.writeAndFlush(response);
-                                        } catch (Throwable e) {
-                                            log.error("process request over, but response failed", e);
-                                            log.error(cmd.toString());
-                                            log.error(response.toString());
-                                        }
-                                    } else {
-                                    }
-=======
                         try {
                             doBeforeRpcHooks(remoteAddr, cmd);
                         } catch (Exception e) {
@@ -256,7 +234,6 @@
                                     log.error("process request over, but response failed", e);
                                     log.error(cmd.toString());
                                     log.error(response.toString());
->>>>>>> ef37465e
                                 }
                             } else {
 
